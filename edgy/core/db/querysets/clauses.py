from __future__ import annotations

from typing import TYPE_CHECKING, Any, Union

import sqlalchemy
from sqlalchemy import ColumnCollection

if TYPE_CHECKING:
    from edgy.core.db.models import Model


class _EnhancedClausesHelper:
    def __init__(self, op: Any, default_empty: Any) -> None:
        self.op = op
        self.default_empty = default_empty

    def __call__(self, *args: Any) -> Any:
        if len(args) == 0:
<<<<<<< HEAD
            args = [self.default_empty]  # type: ignore
        return self.op(*args)

    def from_kwargs(self, columns_or_model: Any, /, **kwargs: Any) -> Any:
=======
            args = (self.default_empty,)
        return self.op(*args)

    def from_kwargs(
        self, columns_or_model: Union[Model, ColumnCollection], /, **kwargs: Any
    ) -> Any:
>>>>>>> 3100dbe0
        if not isinstance(columns_or_model, ColumnCollection) and hasattr(
            columns_or_model, "columns"
        ):
            columns_or_model = columns_or_model.columns
        return self.op(*(getattr(columns_or_model, item[0]) == item[1] for item in kwargs.items()))


or_ = _EnhancedClausesHelper(sqlalchemy.or_, sqlalchemy.false())
or_.__doc__ = """
    Creates a SQL Alchemy OR clause for the expressions being passed.
"""
and_ = _EnhancedClausesHelper(sqlalchemy.and_, sqlalchemy.true())
and_.__doc__ = """
    Creates a SQL Alchemy AND clause for the expressions being passed.
"""

# alias
Q = and_


def not_(clause: Any) -> Any:
    """
    Creates a SQL Alchemy NOT clause for the expressions being passed.
    """
    return sqlalchemy.not_(clause)<|MERGE_RESOLUTION|>--- conflicted
+++ resolved
@@ -16,19 +16,12 @@
 
     def __call__(self, *args: Any) -> Any:
         if len(args) == 0:
-<<<<<<< HEAD
-            args = [self.default_empty]  # type: ignore
-        return self.op(*args)
-
-    def from_kwargs(self, columns_or_model: Any, /, **kwargs: Any) -> Any:
-=======
             args = (self.default_empty,)
         return self.op(*args)
 
     def from_kwargs(
         self, columns_or_model: Union[Model, ColumnCollection], /, **kwargs: Any
     ) -> Any:
->>>>>>> 3100dbe0
         if not isinstance(columns_or_model, ColumnCollection) and hasattr(
             columns_or_model, "columns"
         ):
