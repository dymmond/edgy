import copy
from typing import (
    TYPE_CHECKING,
    Any,
    AsyncIterator,
    Dict,
    Generator,
    List,
    Optional,
    Sequence,
    Set,
    Tuple,
    Type,
    Union,
    cast,
)

import sqlalchemy

from edgy.conf import settings
from edgy.core.db.context_vars import get_schema
from edgy.core.db.fields import CharField, TextField
from edgy.core.db.fields.base import BaseForeignKey
from edgy.core.db.fields.foreign_keys import BaseForeignKeyField
from edgy.core.db.fields.one_to_one_keys import BaseOneToOneKeyField
from edgy.core.db.querysets.mixins import EdgyModel, QuerySetPropsMixin, TenancyMixin
from edgy.core.db.querysets.prefetch import PrefetchMixin
from edgy.core.db.querysets.protocols import AwaitableQuery
from edgy.core.utils.models import DateParser, ModelParser
from edgy.exceptions import MultipleObjectsReturned, ObjectNotFound, QuerySetError
from edgy.protocols.queryset import QuerySetProtocol

from . import clauses as clauses_mod

if TYPE_CHECKING:  # pragma: no cover
    from edgy import Database
    from edgy.core.db.models import Model, ReflectModel


class BaseQuerySet(
    TenancyMixin,
    QuerySetPropsMixin,
    PrefetchMixin,
    DateParser,
    ModelParser,
    AwaitableQuery[EdgyModel],
):
    ESCAPE_CHARACTERS = ["%", "_"]

    def __init__(
        self,
        model_class: Union[Type["Model"], None] = None,
        database: Union["Database", None] = None,
        filter_clauses: Any = None,
        or_clauses: Any = None,
        select_related: Any = None,
        prefetch_related: Any = None,
        limit_count: Any = None,
        limit_offset: Any = None,
        order_by: Any = None,
        group_by: Any = None,
        distinct_on: Any = None,
        only_fields: Any = None,
        defer_fields: Any = None,
        m2m_related: Any = None,
        using_schema: Any = None,
        table: Any = None,
        exclude_secrets: Any = False,
    ) -> None:
        super().__init__(model_class=model_class)
        self.model_class = cast("Type[Model]", model_class)
        self.filter_clauses = [] if filter_clauses is None else filter_clauses
        self.or_clauses = [] if or_clauses is None else or_clauses
        self.limit_count = limit_count
        self._select_related = [] if select_related is None else select_related
        self._prefetch_related = [] if prefetch_related is None else prefetch_related
        self._offset = limit_offset
        self._order_by = [] if order_by is None else order_by
        self._group_by = [] if group_by is None else group_by
        self.distinct_on = [] if distinct_on is None else distinct_on
        self._only = [] if only_fields is None else only_fields
        self._defer = [] if defer_fields is None else defer_fields
        self._expression = None
        self._cache = None
        self._m2m_related = m2m_related  # type: ignore
        self.using_schema = using_schema
        self._exclude_secrets = exclude_secrets or False
        self.extra: Dict[str, Any] = {}

        # Making sure the queryset always starts without any schema associated unless specified
        if self.is_m2m and not self._m2m_related:
            self._m2m_related = self.model_class.meta.multi_related[0]

        if table is not None:
            self.table = table
        if database is not None:
            self.database = database

    def _build_order_by_expression(self, order_by: Any, expression: Any) -> Any:
        """Builds the order by expression"""
        order_by = list(map(self._prepare_order_by, order_by))
        expression = expression.order_by(*order_by)
        return expression

    def _build_group_by_expression(self, group_by: Any, expression: Any) -> Any:
        """Builds the group by expression"""
        group_by = list(map(self._prepare_group_by, group_by))
        expression = expression.group_by(*group_by)
        return expression

    def _build_filter_clauses_expression(self, filter_clauses: Any, expression: Any) -> Any:
        """Builds the filter clauses expression"""
        if len(filter_clauses) == 1:
            clause = filter_clauses[0]
        else:
            clause = clauses_mod.and_(*filter_clauses)
        expression = expression.where(clause)
        return expression

    def _build_or_clauses_expression(self, or_clauses: Any, expression: Any) -> Any:
        """Builds the filter clauses expression"""
        if len(or_clauses) == 1:
            clause = or_clauses[0]
        else:
            clause = clauses_mod.or_(*or_clauses)
        expression = expression.where(clause)
        return expression

    def _build_select_distinct(self, distinct_on: Any, expression: Any) -> Any:
        """Filters selects only specific fields"""
        distinct_on = list(map(self._prepare_fields_for_distinct, distinct_on))
        expression = expression.distinct(*distinct_on)
        return expression

    def _is_multiple_foreign_key(
        self, model_class: Union[Type["Model"], Type["ReflectModel"]]
    ) -> Tuple[bool, List[Tuple[str, str, str]]]:
        """
        Checks if the table has multiple foreign keys to the same table.
        Iterates through all fields of type ForeignKey and OneToOneField and checks if there are
        multiple FKs to the same destination table.

        Returns a tuple of bool, list of tuples
        """
        fields = model_class.fields  # type: ignore
        foreign_keys = []
        has_many = False

        counter = 0

        for key, value in fields.items():
            tablename = None

            if counter > 1:
                has_many = True

            if isinstance(value, (BaseForeignKeyField, BaseOneToOneKeyField)):
                tablename = value.to if isinstance(value.to, str) else value.to.__name__  # type: ignore

                if tablename not in foreign_keys:
                    foreign_keys.append((key, tablename, value.related_name))
                    counter += 1
                else:
                    counter += 1

        return has_many, foreign_keys

    def _build_tables_select_from_relationship(self) -> Any:
        """
        Builds the tables relationships and joins.
        When a table contains more than one foreign key pointing to the same
        destination table, a lookup for the related field is made to understand
        from which foreign key the table is looked up from.
        """
        queryset: "QuerySet" = self._clone()

        tables = [queryset.table]
        select_from = queryset.table
        has_many_fk_same_table = False

        # Select related
        for item in queryset._select_related:
            # For m2m relationships
            model_class = queryset.model_class
            select_from = queryset.table

            for part in item.split("__"):
                try:
                    model_class = model_class.fields[part].target
                except KeyError:
                    # Check related fields
                    model_class = getattr(model_class, part).related_from
                    has_many_fk_same_table, keys = self._is_multiple_foreign_key(model_class)

                table = model_class.table

                # If there is multiple FKs to the same table
                if not has_many_fk_same_table:
                    select_from = sqlalchemy.sql.join(select_from, table)  # type: ignore
                else:
                    lookup_field = None

                    # Extract the table field from the related
                    # Assign to a lookup_field
                    for values in keys:
                        field, _, related_name = values
                        if related_name == part:
                            lookup_field = field
                            break

                    select_from = sqlalchemy.sql.join(  # type: ignore
                        select_from,
                        table,
                        select_from.c.id == getattr(table.c, lookup_field),
                    )

                tables.append(table)

        return tables, select_from

    def _validate_only_and_defer(self) -> None:
        if self._only and self._defer:
            raise QuerySetError("You cannot use .only() and .defer() at the same time.")

    def _secret_recursive_names(
        self, model_class: Any, columns: Union[List[str], None] = None
    ) -> List[str]:
        """
        Recursively gets the names of the fields excluding the secrets.
        """
        if columns is None:
            columns = []

        for name, field in model_class.fields.items():
            if isinstance(field, BaseForeignKey):
                # Making sure the foreign key is always added unless is a secret
                if not field.secret:
                    columns.append(name)
                    columns.extend(
                        self._secret_recursive_names(model_class=field.target, columns=columns)
                    )
                continue
            if not field.secret:
                columns.append(name)

        columns = list(set(columns))
        return columns

    def _build_select(self) -> Any:
        """
        Builds the query select based on the given parameters and filters.
        """
        queryset: "QuerySet" = self._clone()

        queryset._validate_only_and_defer()
        tables, select_from = queryset._build_tables_select_from_relationship()
        expression = sqlalchemy.sql.select(*tables)
        expression = expression.select_from(select_from)

        if queryset._only:
            expression = expression.with_only_columns(*queryset._only)

        if queryset._defer:
            columns = [
                column for column in select_from.columns if column.name not in queryset._defer
            ]
            expression = expression.with_only_columns(*columns)

        if queryset._exclude_secrets:
            model_columns = queryset._secret_recursive_names(model_class=queryset.model_class)
            columns = [column for column in select_from.columns if column.name in model_columns]
            expression = expression.with_only_columns(*columns)

        if queryset.filter_clauses:
            expression = queryset._build_filter_clauses_expression(
                queryset.filter_clauses, expression=expression
            )

        if queryset.or_clauses:
            expression = queryset._build_or_clauses_expression(
                queryset.or_clauses, expression=expression
            )

        if queryset._order_by:
            expression = queryset._build_order_by_expression(
                queryset._order_by, expression=expression
            )

        if queryset.limit_count:
            expression = expression.limit(queryset.limit_count)

        if queryset._offset:
            expression = expression.offset(queryset._offset)

        if queryset._group_by:
            expression = queryset._build_group_by_expression(
                queryset._group_by, expression=expression
            )

        if queryset.distinct_on:
            expression = queryset._build_select_distinct(
                queryset.distinct_on, expression=expression
            )

        queryset._expression = expression  # type: ignore
        return expression

    def _filter_query(
        self,
        exclude: bool = False,
        or_: bool = False,
        **kwargs: Any,
    ) -> "QuerySet":
        from edgy.core.db.models import Model

        clauses = []
        filter_clauses = self.filter_clauses
        or_clauses = self.or_clauses
        select_related = list(self._select_related)
        prefetch_related = list(self._prefetch_related)

        # Making sure for queries we use the main class and not the proxy
        # And enable the parent
        if self.model_class.is_proxy_model:
            self.model_class = self.model_class.parent

        if kwargs.get("pk"):
            pk_name = self.model_class.pkname
            kwargs[pk_name] = kwargs.pop("pk")

        for key, value in kwargs.items():
            if "__" in key:
                parts = key.split("__")

                # Determine if we should treat the final part as a
                # filter operator or as a related field.
                if parts[-1] in settings.filter_operators:
                    op = parts[-1]
                    field_name = parts[-2]
                    related_parts = parts[:-2]
                else:
                    op = "exact"
                    field_name = parts[-1]
                    related_parts = parts[:-1]

                model_class = self.model_class
                if related_parts:
                    # Add any implied select_related
                    related_str = "__".join(related_parts)
                    if related_str not in select_related:
                        select_related.append(related_str)

                    # Walk the relationships to the actual model class
                    # against which the comparison is being made.
                    for part in related_parts:
                        try:
                            model_class = model_class.fields[part].target
                        except KeyError:
                            model_class = getattr(model_class, part).related_from

                column = model_class.table.columns[field_name]

            else:
                op = "exact"
                try:
                    column = self.table.columns[key]
                except KeyError as error:
                    # Check for related fields
                    # if an Attribute error is raised, we need to make sure
                    # It raises the KeyError from the previous check
                    try:
                        model_class = getattr(self.model_class, key).related_to
                        column = model_class.table.columns[settings.default_related_lookup_field]
                    except AttributeError:
                        raise KeyError(str(error)) from error

            # Map the operation code onto SQLAlchemy's ColumnElement
            # https://docs.sqlalchemy.org/en/latest/core/sqlelement.html#sqlalchemy.sql.expression.ColumnElement
            op_attr = settings.filter_operators[op]
            has_escaped_character = False

            if op in ["contains", "icontains"]:
                has_escaped_character = any(c for c in self.ESCAPE_CHARACTERS if c in value)
                if has_escaped_character:
                    # enable escape modifier
                    for char in self.ESCAPE_CHARACTERS:
                        value = value.replace(char, f"\\{char}")
                value = f"%{value}%"

            if isinstance(value, Model):
                value = value.pk

            clause = getattr(column, op_attr)(value)
            clause.modifiers["escape"] = "\\" if has_escaped_character else None
            clauses.append(clause)

        if exclude:
            if not or_:
                filter_clauses.append(clauses_mod.not_(clauses_mod.and_(*clauses)))
            else:
                or_clauses.append(clauses_mod.not_(clauses_mod.and_(*clauses)))
        else:
            if not or_:
                filter_clauses += clauses
            else:
                or_clauses += clauses

        return cast(
            "QuerySet",
            self.__class__(
                model_class=self.model_class,
                database=self._database,
                filter_clauses=filter_clauses,
                or_clauses=or_clauses,
                select_related=select_related,
                prefetch_related=prefetch_related,
                limit_count=self.limit_count,
                limit_offset=self._offset,
                order_by=self._order_by,
                only_fields=self._only,
                defer_fields=self._defer,
                m2m_related=self.m2m_related,
                table=self.table,
                exclude_secrets=self._exclude_secrets,
                using_schema=self.using_schema,
            ),
        )

    def _validate_kwargs(self, **kwargs: Any) -> Any:
        return self._extract_values_from_field(kwargs, model_class=self.model_class)

    def _prepare_order_by(self, order_by: str) -> Any:
        reverse = order_by.startswith("-")
        order_by = order_by.lstrip("-")
        order_col = self.table.columns[order_by]
        return order_col.desc() if reverse else order_col

    def _prepare_group_by(self, group_by: str) -> Any:
        group_by = group_by.lstrip("-")
        group_col = self.table.columns[group_by]
        return group_col

    def _prepare_fields_for_distinct(self, distinct_on: str) -> Any:
        _distinct_on: sqlalchemy.Column = self.table.columns[distinct_on]
        return _distinct_on

    def _clone(self) -> Any:
        """
        Return a copy of the current QuerySet that's ready for another
        operation.
        """
        queryset = self.__class__.__new__(self.__class__)
        queryset.model_class = self.model_class

        # Making sure the registry schema takes precendent with
        # Any provided using
        if not self.model_class.meta.registry.db_schema:
            schema = get_schema()
            if self.using_schema is None and schema is not None:
                self.using_schema = schema
            queryset.model_class.table = self.model_class.build(self.using_schema)

        queryset.filter_clauses = copy.copy(self.filter_clauses)
        queryset.or_clauses = copy.copy(self.or_clauses)
        queryset.limit_count = copy.copy(self.limit_count)
        queryset._select_related = copy.copy(self._select_related)
        queryset._prefetch_related = copy.copy(self._prefetch_related)
        queryset._offset = copy.copy(self._offset)
        queryset._order_by = copy.copy(self._order_by)
        queryset._group_by = copy.copy(self._group_by)
        queryset.distinct_on = copy.copy(self.distinct_on)
        queryset._expression = copy.copy(self._expression)
        queryset._m2m_related = copy.copy(self._m2m_related)
        queryset._only = copy.copy(self._only)
        queryset._defer = copy.copy(self._defer)
        queryset._database = self.database
        queryset.table = self.table
        queryset.extra = self.extra
        queryset._exclude_secrets = self._exclude_secrets
        queryset.using_schema = self.using_schema

        return queryset


class QuerySet(BaseQuerySet, QuerySetProtocol):
    """
    QuerySet object used for query retrieving.
    """

    def __get__(self, instance: Any, owner: Any) -> "QuerySet":
        return self.__class__(model_class=owner)

    @property
    def sql(self) -> str:
        return str(self._expression)

    @sql.setter
    def sql(self, value: Any) -> None:
        self._expression = value

    async def __aiter__(self) -> AsyncIterator[EdgyModel]:
        for value in await self:
            yield value

    def _set_query_expression(self, expression: Any) -> None:
        """
        Sets the value of the sql property to the expression used.
        """
        self.sql = expression
        self.model_class.raw_query = self.sql

    def _filter_or_exclude(
        self,
        clause: Optional[sqlalchemy.sql.expression.BinaryExpression] = None,
        exclude: bool = False,
        **kwargs: Any,
    ) -> "QuerySet":
        """
        Filters or excludes a given clause for a specific QuerySet.
        """
        queryset: "QuerySet" = self._clone()
        if clause is None:
            if not exclude:
                return queryset._filter_query(**kwargs)
            return queryset._filter_query(exclude=exclude, **kwargs)

        queryset.filter_clauses.append(clause)
        return queryset

    def filter(
        self,
        clause: Optional[sqlalchemy.sql.expression.BinaryExpression] = None,
        **kwargs: Any,
    ) -> "QuerySet":
        """
        Filters the QuerySet by the given kwargs and clause.
        """
        return self._filter_or_exclude(clause=clause, **kwargs)

    def or_(
        self,
        clause: Optional[sqlalchemy.sql.expression.BinaryExpression] = None,
        **kwargs: Any,
    ) -> "QuerySet":
        """
        Filters the QuerySet by the OR operand.
        """
        queryset: "QuerySet" = self._clone()
        queryset = self.filter(clause=clause, or_=True, **kwargs)
        return queryset

    def and_(
        self,
        clause: Optional[sqlalchemy.sql.expression.BinaryExpression] = None,
        **kwargs: Any,
    ) -> "QuerySet":
        """
        Filters the QuerySet by the AND operand.
        """
        queryset: "QuerySet" = self._clone()
        queryset = self.filter(clause=clause, **kwargs)
        return queryset

    def not_(
        self,
        clause: Optional[sqlalchemy.sql.expression.BinaryExpression] = None,
        **kwargs: Any,
    ) -> "QuerySet":
        """
        Filters the QuerySet by the NOT operand.
        """
        queryset: "QuerySet" = self._clone()
        queryset = queryset.exclude(clause=clause, **kwargs)
        return queryset

    def exclude(
        self,
        clause: Optional[sqlalchemy.sql.expression.BinaryExpression] = None,
        **kwargs: Any,
    ) -> "QuerySet":
        """
        Exactly the same as the filter but for the exclude.
        """
        queryset: "QuerySet" = self._clone()
        queryset = self._filter_or_exclude(clause=clause, exclude=True, **kwargs)
        return queryset

    def exclude_secrets(
        self,
        clause: Optional[sqlalchemy.sql.expression.BinaryExpression] = None,
        **kwargs: Any,
    ) -> "QuerySet":
        """
        Excludes any field that contains the `secret=True` declared from being leaked.
        """
        queryset: "QuerySet" = self._clone()
        queryset._exclude_secrets = True
        queryset = queryset.filter(clause=clause, **kwargs)
        return queryset

    def lookup(self, term: Any) -> "QuerySet":
        """
        Broader way of searching for a given term
        """
        queryset: "QuerySet" = self._clone()
        if not term:
            return queryset

        filter_clauses = list(queryset.filter_clauses)
        value = f"%{term}%"

        search_fields = [
            name
            for name, field in queryset.model_class.fields.items()
            if isinstance(field, (CharField, TextField))
        ]
        search_clauses = [queryset.table.columns[name].ilike(value) for name in search_fields]

        if len(search_clauses) > 1:
            filter_clauses.append(sqlalchemy.sql.or_(*search_clauses))
        else:
            filter_clauses.extend(search_clauses)

        return queryset

    def order_by(self, *order_by: str) -> "QuerySet":
        """
        Returns a QuerySet ordered by the given fields.
        """
        queryset: "QuerySet" = self._clone()
        queryset._order_by = order_by
        return queryset

    def limit(self, limit_count: int) -> "QuerySet":
        """
        Returns a QuerySet limited by.
        """
        queryset: "QuerySet" = self._clone()
        queryset.limit_count = limit_count
        return queryset

    def offset(self, offset: int) -> "QuerySet":
        """
        Returns a Queryset limited by the offset.
        """
        queryset: "QuerySet" = self._clone()
        queryset._offset = offset
        return queryset

    def group_by(self, *group_by: Sequence[str]) -> "QuerySet":
        """
        Returns the values grouped by the given fields.
        """
        queryset: "QuerySet" = self._clone()
        queryset._group_by = group_by
        return queryset

    def distinct(self, *distinct_on: Sequence[str]) -> "QuerySet":
        """
        Returns a queryset with distinct results.
        """
        queryset: "QuerySet" = self._clone()
        queryset.distinct_on = distinct_on
        return queryset

    def only(self, *fields: Sequence[str]) -> "QuerySet":
        """
        Returns a list of models with the selected only fields and always the primary
        key.
        """
        only_fields = [sqlalchemy.text(field) for field in fields]
        if self.model_class.pkname not in fields:
            only_fields.insert(0, sqlalchemy.text(self.model_class.pkname))

        queryset: "QuerySet" = self._clone()
        queryset._only = only_fields
        return queryset

    def defer(self, *fields: Sequence[str]) -> "QuerySet":
        """
        Returns a list of models with the selected only fields and always the primary
        key.
        """
        queryset: "QuerySet" = self._clone()
        queryset._defer = fields
        return queryset

    def select_related(self, related: Any) -> "QuerySet":
        """
        Returns a QuerySet that will “follow” foreign-key relationships, selecting additional
        related-object data when it executes its query.

        This is a performance booster which results in a single more complex query but means

        later use of foreign-key relationships won’t require database queries.
        """
        queryset: "QuerySet" = self._clone()
        if not isinstance(related, (list, tuple)):
            related = [related]

        related = list(queryset._select_related) + related
        queryset._select_related = related
        return queryset

    async def values(
        self,
        fields: Union[Sequence[str], str, None] = None,
        exclude: Union[Sequence[str], Set[str]] = None,
        exclude_none: bool = False,
        flatten: bool = False,
        **kwargs: Any,
    ) -> List[Any]:
        """
        Returns the results in a python dictionary format.
        """
        fields = fields or []
        queryset: "QuerySet" = self._clone()
        rows: List["Model"] = await queryset.all()

        if not isinstance(fields, list):
            raise QuerySetError(detail="Fields must be an iterable.")

        if not fields:
<<<<<<< HEAD
            rows = [row.model_dump(exclude=exclude, exclude_none=exclude_none) for row in rows]  # type: ignore
=======
            rows = [
                row.model_dump(exclude=exclude, exclude_none=exclude_none)
                for row in rows
            ]
>>>>>>> 3100dbe0
        else:
            rows = [
                row.model_dump(
                    exclude=exclude, exclude_none=exclude_none, include=fields
                )
                for row in rows
            ]

        as_tuple = kwargs.pop("__as_tuple__", False)

        if not as_tuple:
            return rows

        if not flatten:
            rows = [tuple(row.values()) for row in rows]  # type: ignore
        else:
            try:
                rows = [row[fields[0]] for row in rows]  # type: ignore
            except KeyError:
                raise QuerySetError(detail=f"{fields[0]} does not exist in the results.") from None
        return rows

    async def values_list(
        self,
        fields: Union[Sequence[str], str, None] = None,
        exclude: Union[Sequence[str], Set[str]] = None,
        exclude_none: bool = False,
        flat: bool = False,
    ) -> List[Any]:
        """
        Returns the results in a python dictionary format.
        """
        queryset: "QuerySet" = self._clone()
        fields = fields or []
        if flat and len(fields) > 1:
            raise QuerySetError(
                detail=f"Maximum of 1 in fields when `flat` is enables, got {len(fields)} instead."
            ) from None

        if flat and isinstance(fields, str):
            fields = [fields]

        if isinstance(fields, str):
            fields = [fields]

        return await queryset.values(
            fields=fields,
            exclude=exclude,
            exclude_none=exclude_none,
            flatten=flat,
            __as_tuple__=True,
        )

    async def exists(self, **kwargs: Any) -> bool:
        """
        Returns a boolean indicating if a record exists or not.
        """
        queryset: "QuerySet" = self._clone()
        expression = queryset._build_select()
        expression = sqlalchemy.exists(expression).select()
        queryset._set_query_expression(expression)
        _exists = await queryset.database.fetch_val(expression)
        return cast("bool", _exists)

    async def count(self, **kwargs: Any) -> int:
        """
        Returns an indicating the total records.
        """
        queryset: "QuerySet" = self._clone()
        expression = queryset._build_select().alias("subquery_for_count")
        expression = sqlalchemy.func.count().select().select_from(expression)
        queryset._set_query_expression(expression)
        _count = await queryset.database.fetch_val(expression)
        return cast("int", _count)

    async def get_or_none(self, **kwargs: Any) -> Union[EdgyModel, None]:
        """
        Fetch one object matching the parameters or returns None.
        """
        queryset: "QuerySet" = self.filter(**kwargs)
        expression = queryset._build_select().limit(2)
        queryset._set_query_expression(expression)
        rows = await queryset.database.fetch_all(expression)

        if not rows:
            return None
        if len(rows) > 1:
            raise MultipleObjectsReturned()
        return queryset.model_class.from_sqla_row(
            rows[0],
            select_related=queryset._select_related,
            exclude_secrets=queryset._exclude_secrets,
            using_schema=queryset.using_schema,
        )

    async def _all(self, **kwargs: Any) -> List[EdgyModel]:
        """
        Executes the query.
        """
        queryset: "QuerySet" = self._clone()
        if queryset.is_m2m:
            queryset.distinct_on = [queryset.m2m_related]

        if kwargs:
            return await queryset.filter(**kwargs).all()

        expression = queryset._build_select()
        queryset._set_query_expression(expression)

        rows = await queryset.database.fetch_all(expression)

        # Attach the raw query to the object
        queryset.model_class.raw_query = queryset.sql

        is_only_fields = True if queryset._only else False
        is_defer_fields = True if queryset._defer else False

        results = [
            queryset.model_class.from_sqla_row(
                row,
                select_related=queryset._select_related,
                prefetch_related=queryset._prefetch_related,
                is_only_fields=is_only_fields,
                only_fields=queryset._only,
                is_defer_fields=is_defer_fields,
                exclude_secrets=queryset._exclude_secrets,
                using_schema=queryset.using_schema,
            )
            for row in rows
        ]

        if not queryset.is_m2m:
            return results

        all_results = [getattr(result, queryset.m2m_related) for result in results]
        return all_results

    def all(self, **kwargs: Any) -> "QuerySet":
        """
        Returns the queryset records based on specific filters
        """
        queryset: "QuerySet" = self._clone()
        queryset.extra = kwargs
        return queryset

    async def get(self, **kwargs: Any) -> EdgyModel:
        """
        Returns a single record based on the given kwargs.
        """
        queryset: "QuerySet" = self._clone()

        if kwargs:
            return await queryset.filter(**kwargs).get()

        expression = queryset._build_select().limit(2)
        rows = await queryset.database.fetch_all(expression)
        queryset._set_query_expression(expression)

        is_only_fields = True if queryset._only else False
        is_defer_fields = True if queryset._defer else False

        if not rows:
            raise ObjectNotFound()
        if len(rows) > 1:
            raise MultipleObjectsReturned()

        return queryset.model_class.from_sqla_row(
            rows[0],
            select_related=queryset._select_related,
            is_only_fields=is_only_fields,
            only_fields=queryset._only,
            is_defer_fields=is_defer_fields,
            prefetch_related=queryset._prefetch_related,
            exclude_secrets=queryset._exclude_secrets,
            using_schema=queryset.using_schema,
        )

    async def first(self, **kwargs: Any) -> Union[EdgyModel, None]:
        """
        Returns the first record of a given queryset.
        """
        queryset: "QuerySet" = self._clone()
        if kwargs:
            return await queryset.filter(**kwargs).order_by("id").get()

        rows = await queryset.limit(1).order_by("id").all()
        if rows:
            return rows[0]
        return None

    async def last(self, **kwargs: Any) -> Union[EdgyModel, None]:
        """
        Returns the last record of a given queryset.
        """
        queryset: "QuerySet" = self._clone()
        if kwargs:
            return await queryset.filter(**kwargs).order_by("-id").get()

        rows = await queryset.order_by("-id").all()
        if rows:
            return rows[0]
        return None

    async def create(self, **kwargs: Any) -> EdgyModel:
        """
        Creates a record in a specific table.
        """
        queryset: "QuerySet" = self._clone()
        kwargs = queryset._validate_kwargs(**kwargs)
        instance = queryset.model_class(**kwargs)
        instance.table = queryset.table
        instance = await instance.save(force_save=True, values=kwargs)
        return instance

    async def bulk_create(self, objs: List[Dict]) -> None:
        """
        Bulk creates records in a table
        """
        queryset: "QuerySet" = self._clone()
        new_objs = [queryset._validate_kwargs(**obj) for obj in objs]

        expression = queryset.table.insert().values(new_objs)
        queryset._set_query_expression(expression)
        await queryset.database.execute(expression)

    async def bulk_update(self, objs: List[EdgyModel], fields: List[str]) -> None:
        """
        Bulk updates records in a table.

        A similar solution was suggested here: https://github.com/encode/orm/pull/148

        It is thought to be a clean approach to a simple problem so it was added here and
        refactored to be compatible with Edgy.
        """
        queryset: "QuerySet" = self._clone()

        new_objs = []
        for obj in objs:
            new_obj = {}
            for key, value in obj.__dict__.items():
                if key in fields:
                    new_obj[key] = self._resolve_value(value)
            new_objs.append(new_obj)

        new_objs = [
            queryset._extract_values_from_field(obj, queryset.model_class) for obj in new_objs
        ]

        pk = getattr(queryset.table.c, queryset.pkname)
        expression = queryset.table.update().where(pk == sqlalchemy.bindparam(queryset.pkname))
        kwargs: Dict[Any, Any] = {
            field: sqlalchemy.bindparam(field) for obj in new_objs for field in obj.keys()
        }
        pks = [{queryset.pkname: getattr(obj, queryset.pkname)} for obj in objs]

        query_list = []
        for pk, value in zip(pks, new_objs):  # noqa
            query_list.append({**pk, **value})

        expression = expression.values(kwargs)
        queryset._set_query_expression(expression)
        await queryset.database.execute_many(str(expression), query_list)

    async def delete(self) -> None:
        queryset: "QuerySet" = self._clone()

        await self.model_class.signals.pre_delete.send_async(self.__class__, instance=self)

        expression = queryset.table.delete()
        for filter_clause in queryset.filter_clauses:
            expression = expression.where(filter_clause)

        queryset._set_query_expression(expression)
        await queryset.database.execute(expression)

        await self.model_class.signals.post_delete.send_async(self.__class__, instance=self)

    async def update(self, **kwargs: Any) -> None:
        """
        Updates a record in a specific table with the given kwargs.
        """
        queryset: "QuerySet" = self._clone()

        extracted_fields = queryset._extract_values_from_field(
            kwargs, model_class=queryset.model_class
        )
        kwargs = queryset._update_auto_now_fields(extracted_fields, queryset.model_class.fields)

        # Broadcast the initial update details
        await self.model_class.signals.pre_update.send_async(
            self.__class__, instance=self, kwargs=kwargs
        )

        expression = queryset.table.update().values(**kwargs)

        for filter_clause in queryset.filter_clauses:
            expression = expression.where(filter_clause)

        queryset._set_query_expression(expression)
        await queryset.database.execute(expression)

        # Broadcast the update executed
        await self.model_class.signals.post_update.send_async(self.__class__, instance=self)

    async def get_or_create(
        self, defaults: Dict[str, Any], **kwargs: Any
    ) -> Tuple[EdgyModel, bool]:
        """
        Creates a record in a specific table or updates if already exists.
        """
        queryset: "QuerySet" = self._clone()

        try:
            instance = await queryset.get(**kwargs)
            return instance, False
        except ObjectNotFound:
            kwargs.update(defaults)
            instance = await queryset.create(**kwargs)
            return instance, True

    async def update_or_create(
        self, defaults: Dict[str, Any], **kwargs: Any
    ) -> Tuple[EdgyModel, bool]:
        """
        Updates a record in a specific table or creates a new one.
        """
        queryset: "QuerySet" = self._clone()
        try:
            instance = await queryset.get(**kwargs)
            await instance.update(**defaults)
            return instance, False
        except ObjectNotFound:
            kwargs.update(defaults)
            instance = await queryset.create(**kwargs)
            return instance, True

    async def contains(self, instance: EdgyModel) -> bool:
        """Returns true if the QuerySet contains the provided object.
        False if otherwise.
        """
        queryset: "QuerySet" = self._clone()

        if getattr(instance, "pk", None) is None:
            raise ValueError("'obj' must be a model or reflect model instance.")
        return await queryset.filter(pk=instance.pk).exists()

    async def _execute(self) -> Any:
        queryset: "QuerySet" = self._clone()
        records = await queryset._all(**queryset.extra)
        return records

    def __await__(
        self,
    ) -> Generator[Any, None, List[EdgyModel]]:
        return self._execute().__await__()

    def __class_getitem__(cls, *args: Any, **kwargs: Any) -> Any:
        return cls<|MERGE_RESOLUTION|>--- conflicted
+++ resolved
@@ -721,19 +721,10 @@
             raise QuerySetError(detail="Fields must be an iterable.")
 
         if not fields:
-<<<<<<< HEAD
-            rows = [row.model_dump(exclude=exclude, exclude_none=exclude_none) for row in rows]  # type: ignore
-=======
-            rows = [
-                row.model_dump(exclude=exclude, exclude_none=exclude_none)
-                for row in rows
-            ]
->>>>>>> 3100dbe0
+            rows = [row.model_dump(exclude=exclude, exclude_none=exclude_none) for row in rows]
         else:
             rows = [
-                row.model_dump(
-                    exclude=exclude, exclude_none=exclude_none, include=fields
-                )
+                row.model_dump(exclude=exclude, exclude_none=exclude_none, include=fields)
                 for row in rows
             ]
 
