--- conflicted
+++ resolved
@@ -62,15 +62,8 @@
         run: "pip install hatch"
       - name: "Run linting"
         run: "hatch run lint"
-<<<<<<< HEAD
       - name: "Run mypy"
         run: "hatch run test:check_types"
-=======
-      - name: "Run typing test"
-        run: "hatch run test:check_types"
-      - name: "Run doc test"
-        run: "hatch run docs:build"
->>>>>>> 3100dbe0
       - name: "Run tests"
         env:
           TEST_DATABASE_URL: "postgresql+asyncpg://postgres:postgres@localhost:5432/edgy"
